// Rubik's Cube Game
// Authors: Bryan Cohen & Tanishq Iyer
'use strict';

const vec2 = glMatrix.vec2;
const vec3 = glMatrix.vec3;
// const vec4 = glMatrix.vec4;
const mat4 = glMatrix.mat4;
const quat = glMatrix.quat;

// Global WebGL context variable
let gl;

window.addEventListener('load', async function init() {
    // Get the canvas element.
    const canvas = document.getElementById('webgl-canvas');
    if (!canvas) { window.alert('Could not find #webgl-canvas'); return; }

    // Get the WebGL context.
    gl = canvas.getContext('webgl2');
    if (!gl) { window.alert("WebGL isn't available"); return; }

    // Configure WebGL.
    gl.viewport(0, 0, canvas.width, canvas.height);
    gl.clearColor(0.1, 0.8, 1.0, 1.0);
    gl.enable(gl.DEPTH_TEST);
    gl.enable(gl.CULL_FACE);
    
    // Initialize the WebGL program and data.
    gl.program = initProgram();
    await initBuffers();
    initEvents();
    onWindowResize();

    gl.uniform3fv(gl.program.uLightAmbient, stringToColor("#ffffff"));
    gl.uniform3fv(gl.program.uLightDiffuse, stringToColor("#ffffff"));
    gl.uniform3fv(gl.program.uLightSpecular, stringToColor("#ffffff"));

    gl.uniform3fv(gl.program.uMaterialAmbient, stringToColor("#330000"));
    gl.uniform3fv(gl.program.uMaterialDiffuse, stringToColor("#a00000"));
    gl.uniform3fv(gl.program.uMaterialSpecular, stringToColor("#606060"));
    gl.uniform1f(gl.program.uMaterialShininess, 5);

    // Start the Game Loop
    runFrame();
});

/**
 * Initializes the WebGL program.
 */
function initProgram() {
    // Compile shaders.
    // Vertex Shader
    const vert_shader = compileShader(gl, gl.VERTEX_SHADER,
        `#version 300 es
        precision mediump float;

        uniform vec4 uLight;
        uniform mat4 uModelMatrix;
        uniform mat4 uCameraMatrix;
        uniform mat4 uProjectionMatrix;

        in vec4 aPosition;
        in vec3 aNormal;
        in vec3 aColor;

        out vec3 vNormalVector;
        out vec3 vLightVector;
        out vec3 vEyeVector;
        flat out vec3 vColor;

        void main() {
            mat4 viewMatrix = inverse(uCameraMatrix);
            mat4 modelViewMatrix = viewMatrix * uModelMatrix;

            vec4 P = modelViewMatrix * aPosition;

            vNormalVector = mat3(modelViewMatrix) * aNormal;
            vec4 light = viewMatrix * uLight;
            vLightVector = (light.w == 1.0) ? (P - light).xyz : light.xyz;
            vEyeVector = -P.xyz; // from position to camera

            gl_Position = uProjectionMatrix * P;
            vColor = aColor;
        }`
    );

    // Fragment Shader
    const frag_shader = compileShader(gl, gl.FRAGMENT_SHADER,
        `#version 300 es
        precision mediump float;

        // Light constants
        const vec3 lightColor = normalize(vec3(1.0, 1.0, 1.0));

        // Material constants
        const float materialAmbient = 0.2;
        const float materialDiffuse = 0.95;
        const float materialSpecular = 0.05;
        const float materialShininess = 5.0;
        
        // Attenuation constants
        const float lightConstantA = 0.025;
        const float lightConstantB = 0.05;
        const float lightConstantC = 1.0;

        uniform float uLightIntensity;

        in vec3 vNormalVector;
        in vec3 vLightVector;
        in vec3 vEyeVector;
        flat in vec3 vColor;

        // Output color of the fragment
        out vec4 fragColor;

        void main() {
            // normalize vectors
            vec3 N = normalize(vNormalVector);
            vec3 L = normalize(vLightVector);
            vec3 E = normalize(vEyeVector);

            float diffuse = dot(-L, N);
            float specular = 0.0;
            if (diffuse < 0.0) {
                diffuse = 0.0;
            } else {
                vec3 R = reflect(L, N);
                specular = pow(max(dot(R, E), 0.0), materialShininess);
            }

            float d = length(vLightVector);
            float attenuation = 1.0 / ((lightConstantA * d * d) + (lightConstantB * d) + lightConstantC);

            // compute lighting
            float A = materialAmbient;
            float D = materialDiffuse * diffuse * attenuation;
            float S = materialSpecular * specular * attenuation;

            fragColor.rgb = (((A + D) * vColor) + S) * lightColor * uLightIntensity;
            fragColor.a = 1.0;
        }
        `
    );

    // Link the shaders into a program and use them with the WebGL context.
    const program = linkProgram(gl, vert_shader, frag_shader);
    gl.useProgram(program);
    
    // Get the attribute indices.
    const attributes = ['aPosition', 'aNormal', 'aColor'];
    for (const a of attributes) {
        program[a] = gl.getAttribLocation(program, a);
    }

    // Get the uniform indices.
    const uniforms = [
        'uCameraMatrix', 'uModelMatrix', 'uProjectionMatrix',
        'uLight', 'uLightIntensity',
        /*
        uLightAttenuation, uLightAmbient, uLightDiffuse, uLightSpecular,
        uMaterialAmbient, uMaterialDiffuse, uMaterialSpecular, uMaterialShininess
        */
    ];
    for (const u of uniforms) {
        program[u] = gl.getUniformLocation(program, u);
    }

    return program;
}

/**
 * Create the camera and all objects in the world.
 * Load all objects' models.
 */
async function initBuffers() {
    gl.world = createSceneTreeNode("world");

    // Create the camera
    const camera = createSceneTreeNode("camera");
    translateMat4(camera.localTransform, [0, 0, 4]);

    {
        gl.cube = createSceneTreeNode("empty");        
        const t = gl.cube.localTransform;
        mat4.multiply(t, t, angleAxisToMat4(45, [0, 1, 0]));
    }

    // Create smaller cubes
    {
        for (let x = -1; x <= 1; x++) {
            for (let y = -1; y <= 1; y++) {
                for (let z = -1; z <= 1; z++) {
                    const cublet = createSceneTreeNode("model");
                    cublet.model = await loadModelFromWavefrontOBJ("cube.obj");
                    // cublet.model = loadCubeModel();

                    const t = cublet.localTransform;
                    const translation = mat4.fromTranslation(mat4.create(), [x, y, z].map(e => 0.5 * e));
                    mat4.multiply(t, t, translation);
                    scaleMat4(t, 0.2);

                    gl.cube.addChild(cublet);
                }
            }
        }
    }

    gl.world.addChild(gl.cube);

    gl.world.addChild(camera);
    gl.world.camera = camera;
}

/**
 * Initialize event handlers
 */
function initEvents() {
    // stores which keys are pressed
    gl.input = {
        state: {},
        listeners: {},
        reset: function () { this.state = {}; },
        isKeyDown: function (key) {
            return this.state[key] === true;
        },
        addListener: function (key, listener) {
            let arr;
            if (key in this.listeners) {
                arr = this.listeners[key];
            } else {
                arr = [];
                this.listeners[key] = arr;
            }

            arr.push(listener);

            let isRemoved = false

            return function removeListener() {
                if (isRemoved === false) {
                    isRemoved = true;
                    arr.splice(arr.indexOf(listener), 1);
                }
            };
        },
        callListeners: function (key, newValue) {
            if (key in this.listeners) {
                for (const listener of this.listeners[key]) {
                    listener(newValue);
                }
            }
        }
    };

    window.addEventListener('resize', onWindowResize);

    window.addEventListener('keydown', function (e) {
        e.preventDefault();
        e.stopPropagation();

        if (e.repeat === false) {
            gl.input.state[e.key] = true;
            gl.input.callListeners(e.key, true);
        }
    });

    window.addEventListener('keyup', function (e) {
        e.preventDefault();
        e.stopPropagation();

        gl.input.state[e.key] = false;
        gl.input.callListeners(e.key, false);
    });

    const handler = createMouseHandler(
        document.getElementsByTagName('canvas')[0],
        onMouse
    );
    handler.attach();
}

/**
 * Keep the canvas sized to the window.
 */
function onWindowResize() {
    const size = Math.min(window.innerWidth, window.innerHeight);

    gl.canvas.width = size;
    gl.canvas.height = size;
    gl.viewport(0, 0, size, size);

    updateProjectionMatrix();
}

const ROTATE_Z_KEY = "Meta";
const LOCK_AXIS_KEY = "Shift";
const LOCK_STEP_KEY = "Alt";

const XY_ROTATE_SPEED = 3;
const Z_ROTATE_SPEED = 3;
const STEP_SIZE = 20;

/**
 * Handle the click-and-drag to rotate the Rubik's cube.
 */
function onMouse(e, type, self) {
    function updateTransform() {
        const rotateZ = gl.input.isKeyDown(ROTATE_Z_KEY);
        const lockAxis = gl.input.isKeyDown(LOCK_AXIS_KEY);
        const lockStep = gl.input.isKeyDown(LOCK_STEP_KEY);

        const applyStep = (x) => Math.floor(x / STEP_SIZE) * STEP_SIZE;

        let rot;
        if (rotateZ) {
            // TODO: (Maybe?) center mousePos on screen space cube center.
            const [x, y] = self.mousePos;
            const curAngle = Math.atan2(y, x);

            let angle = radiansToDegrees((curAngle - self.startAngle) * Z_ROTATE_SPEED);

            if (lockStep) {
                angle = applyStep(angle);
            }

            rot = angleAxisToMat4(angle, [0, 0, 1]);
        } else {
            const diff = vec2.subtract(vec2.create(), self.mousePos, self.startMousePos);

            let angleX = diff[0] * 100 * XY_ROTATE_SPEED;
            let angleY = diff[1] * 100 * XY_ROTATE_SPEED;
            
            if (lockStep) {
                angleX = applyStep(angleX);
                angleY = applyStep(angleY);
            }

            const rotX = angleAxisToMat4(angleX, [0, 1, 0]);
            const rotY = angleAxisToMat4(angleY, [-1, 0, 0]);

            if (lockAxis) {
                rot = Math.abs(diff[0]) >= Math.abs(diff[1]) ? rotX : rotY;
            } else {
                rot = mat4.multiply(mat4.create(), rotX, rotY);
            }
        }

        gl.cube.localTransform = mat4.multiply(
            mat4.create(), 
            rot, 
            self.startTransform
        );
    }

    self.mousePos = windowToClipSpace(
        e.offsetX, e.offsetY, this.width, this.height);

    if (type === "enter") {
        const clickedLeftMouseButton = e.button === 0;
        if (clickedLeftMouseButton) {
            self.startMousePos = self.mousePos;
            self.startTransform = gl.cube.transform;

            const [x, y] = self.startMousePos;
            self.startAngle = Math.atan2(y, x);
            
            self.removes = [
                gl.input.addListener(ROTATE_Z_KEY, updateTransform),
                gl.input.addListener(LOCK_AXIS_KEY, updateTransform),
                gl.input.addListener(LOCK_STEP_KEY, updateTransform)
            ];

            return true; // enters drag
        }
    } else if (type === "drag") {
        updateTransform();
    } else if (type === "exit") {
        self.removes.forEach(r => r());
    }

    return false;
}

/**
 * Updates the projection transformation matrix.
 */
function updateProjectionMatrix() {
    let [w, h] = [gl.canvas.width, gl.canvas.height];

    const mv = mat4.perspective(mat4.create(), degreesToRadians(90), w / h, 0.0001, 1000);

    // for debugging
    // const mv = mat4.ortho(mat4.create(), -2, 2, -2, 2, 1000, -1000);

    gl.uniformMatrix4fv(gl.program.uProjectionMatrix, false, mv);
}

/**
 * Runs all tasks for a single frame.
 */
function runFrame() {
    updateRubiksCubeTransform();

    render();

    window.requestAnimationFrame(runFrame);
}

/**
 * Render the scene.
 */
function render() {
    const ms = performance.now();

    gl.clear(gl.COLOR_BUFFER_BIT | gl.DEPTH_BUFFER_BIT);

    // warp
    gl.uniform4fv(gl.program.uLight, [0, 0, 10, 1]);
    gl.uniform1f(gl.program.uLightIntensity, 4);
    
    gl.uniformMatrix4fv(gl.program.uCameraMatrix, false, gl.world.camera.transform);

    const draw = function (obj) {
        if (obj.type === "model") {
            gl.uniformMatrix4fv(gl.program.uModelMatrix, false, obj.transform);

            const model = obj.model;
            gl.bindVertexArray(model.vao);
            gl.drawElements(model.mode, model.count, gl.UNSIGNED_SHORT, 0);
        }

        for (const child of obj.children) {
            draw(child);
        }
    }

    draw(gl.world);

    // Cleanup
    gl.bindVertexArray(null);
}

/** rotate a row or column of the cube when a key is pressed */
function updateRubiksCubeTransform() {
    const centerCube = createSceneTreeNode("cube"); 
    //let center_cube = glMatrix.mat4.create(); 

    // Define positions of little cubes relative to center of Rubik's cube
    const positions = [
        [-1, 1, -1], [0, 1, -1], [1, 1, -1],
        [-1, 0, -1], [0, 0, -1], [1, 0, -1],
        [-1, -1, -1], [0, -1, -1], [1, -1, -1],

        [-1, 1, 0], [0, 1, 0], [1, 1, 0],
        [-1, 0, 0], [0, 0, 0], [1, 0, 0],
        [-1, -1, 0], [0, -1, 0], [1, -1, 0],

        [-1, 1, 1], [0, 1, 1], [1, 1, 1],
        [-1, 0, 1], [0, 0, 1], [1, 0, 1],
        [-1, -1, 1], [0, -1, 1], [1, -1, 1],
    ];

    // Create smaller cubes
    for (let position in positions) {
        const cublets = createSceneTreeNode("cube");
        cublets.scale = [0.2, 0.2, 0.2];
        cublets.position = positions[position];
        centerCube.addChild(cublets);
    }

    // Add event listener for key press
    document.addEventListener('keydown', event => {
        if (event.key === 'm') {
            // Rotate the middle row by 90 degrees on the Y axis
            console.log("rotate m")
            const rotationAxis = [0, 1, 0];
            const radians = deg2rad(90);
            const rotationMatrix = glMatrix.mat4.fromRotation(glMatrix.mat4.create(), radians, rotationAxis);
            const translatedMatrix = glMatrix.mat4.translate(glMatrix.mat4.create(), gl.cube.localTransform, [0, 0, 0]);
            const transformedMatrix = glMatrix.mat4.multiply(glMatrix.mat4.create(), rotationMatrix, translatedMatrix);
            //gl.cube.localTransform(transformedMatrix);
        }

        if (event.key === 'n') {
            // Rotate the middle column by 90 degrees on the X axis
            const rotationAxis = [1, 0, 0];
            const radians = deg2rad(90);
            const rotationMatrix = glMatrix.mat4.fromRotation(glMatrix.mat4.create(), radians, rotationAxis);
            const translatedMatrix = glMatrix.mat4.translate(glMatrix.mat4.create(), gl.cube.localTransform, [0, 0, 0]);
            const transformedMatrix = glMatrix.mat4.multiply(glMatrix.mat4.create(), rotationMatrix, translatedMatrix);
            //gl.cube.localTransform(transformedMatrix);
        }

        if (event.key === 'b') {
            // Rotate the middle column by 90 degrees on the Z axis
            const rotationAxis = [0, 0, 1];
            const radians = deg2rad(90);
            const rotationMatrix = glMatrix.mat4.fromRotation(glMatrix.mat4.create(), radians, rotationAxis);
            const translatedMatrix = glMatrix.mat4.translate(glMatrix.mat4.create(), gl.cube.localTransform, [0, 0, 0]);
            const transformedMatrix = glMatrix.mat4.multiply(glMatrix.mat4.create(), rotationMatrix, translatedMatrix);
            //gl.cube.localTransform(transformedMatrix);
        }
    });

    return centerCube;
}

/**
 * Converts degrees to radians.
 */
function deg2rad(degrees) {
    return degrees * Math.PI / 180;
}


// Function to rotate the row containing the specified child cube
function rotateRowContainingChild(child) {
    // Get the parent node of the child
    const parent = child.getParent();

    // Find the row that the child belongs to
    let rowIndex = null;
    for (let i = 0; i < parent.children.length; i++) {
        const position = parent.children[i].position;
        if (position[1] === child.position[1]) {
            rowIndex = Math.floor(i / 3);
            break;
        }
    }

    // Rotate the entire row along the X or Z axis depending on the orientation of the row
    if (rowIndex === 0 || rowIndex === 2) {
        // Row is oriented along the X axis
        const radians = deg2rad(90);
        const rotationMatrix = glMatrix.mat4.fromXRotation(glMatrix.mat4.create(), radians);
        const translationMatrix = glMatrix.mat4.translate(glMatrix.mat4.create(), parent.getLocalTransform(), [0, child.position[1], 0]);
        const transformedMatrix = glMatrix.mat4.multiply(glMatrix.mat4.create(), translationMatrix, rotationMatrix);
        parent.setLocalTransform(transformedMatrix);
    } else {
        // Row is oriented along the Z axis
        const radians = deg2rad(90);
        const rotationMatrix = glMatrix.mat4.fromZRotation(glMatrix.mat4.create(), radians);
        const translationMatrix = glMatrix.mat4.translate(glMatrix.mat4.create(), parent.getLocalTransform(), [0, 0, child.position[2]]);
        const transformedMatrix = glMatrix.mat4.multiply(glMatrix.mat4.create(), translationMatrix, rotationMatrix);
        parent.setLocalTransform(transformedMatrix);
    }
}

<<<<<<< HEAD
/**
 * Creates a default scene tree node.
 */
function createSceneTreeNode(type) {
    let obj = {
        type: type,
        localTransform: mat4.identity(mat4.create()),
        parent: null,
        children: []
    };

    obj.addChild = function addChild(child) {
        if (child.parent !== null) {
            throw new Error("Child already has a parent.");
        }

        child.parent = this;
        this.children.push(child);
    }

    Object.defineProperty(obj, "transform", {
        get: function () {
            if (this.parent === null) {
                return this.localTransform;
            } else {
                const t = mat4.multiply(
                    mat4.create(),
                    this.parent.transform,
                    this.localTransform
                );
                return t;
            }
        }
    });

    return obj;
}

=======
>>>>>>> f418cf27
/**
 * Loads a model into GPU with the coordinates, colors, and indices provided.
 */
function loadModel(coords, colors, indices, useStrips) {
    useStrips = useStrips === true;

    // Create and bind VAO
    let vao = gl.createVertexArray();
    gl.bindVertexArray(vao);
    
    // Load vertex positions into GPU
    coords = Float32Array.from(coords);
    loadArrayBuffer(coords, gl.program.aPosition, 3, gl.FLOAT);

    // Load vertex normals into GPU
    const normals = calc_normals(coords, indices, useStrips)
    loadArrayBuffer(normals, gl.program.aNormal, 3, gl.FLOAT);

    if (colors === null) {
        colors = Array(coords.length / 3).fill().flatMap(() => [0, 1, 0]);
    }
    
    // Load vertex colors into GPU
    loadArrayBuffer(Float32Array.from(colors), gl.program.aColor, 3, gl.FLOAT);

    // Load the index data into the GPU
    gl.bindBuffer(gl.ELEMENT_ARRAY_BUFFER, gl.createBuffer());
    gl.bufferData(gl.ELEMENT_ARRAY_BUFFER, Uint16Array.from(indices), gl.STATIC_DRAW);

    // Cleanup
    gl.bindVertexArray(null);
    gl.bindBuffer(gl.ARRAY_BUFFER, null);
    gl.bindBuffer(gl.ELEMENT_ARRAY_BUFFER, null);

    const count = indices.length;
    const mode = useStrips ? gl.TRIANGLE_STRIP : gl.TRIANGLES;

    const object = { vao, count, mode, coords };

    return object;
}

function loadCubeModel() {
    const coords = [
        1, 1, 1, // A
        -1, 1, 1, // B
        -1, -1, 1, // C
        1, -1, 1, // D
        1, -1, -1, // E
        -1, -1, -1, // F
        -1, 1, -1, // G
        1, 1, -1, // H
    ];

    const colors = [
        1, 0, 0, // red
        1, 1, 0, // yellow
        0, 1, 0, // green
        0, 0, 0, // black (color is not actually used)
        0, 1, 1, // cyan
        0, 0, 1, // blue
        0, 0, 0, // black (color is not actually used)
        1, 0, 1, // purple
    ];

    const indices = [
        1, 2, 0, 2, 3, 0,
        7, 6, 1, 0, 7, 1,
        1, 6, 2, 6, 5, 2,
        3, 2, 4, 2, 5, 4,
        6, 7, 5, 7, 4, 5,
        0, 3, 7, 3, 4, 7,
    ];

    return loadModel(coords, colors, indices);
}

function loadModelFromJSON(filename) {
    return fetch(filename)
        .then((r) => r.json())
        .then((json) => {
            const coords = json["vertices"];
            const colors = json["colors"];
            const indices = json["indices"];

            return loadModel(coords, colors, indices, false);
        });
}

function parseWavefrontOBJ(text) {
    let lines = text.split(/\n/);

    lines = filterEmptyStrings(lines);
    
    lines = lines.map(line => line.split(/\s/));
    lines = lines.map(tokens => filterEmptyStrings(tokens));
    lines = lines.filter(tokens => tokens.length !== 0);
    
    // filters comments
    lines = lines.filter(tokens => tokens[0] !== "#");

    const vertexPositions = [];
    const vertexNormals = [];
    const vertexUVs = [];
    const newVertexPositions = [];
    const newVertexNormals = [];
    const newVertexUVs = [];
    const vertexMappings = [];
    const indices = []; // relative to vertex mappings

    const tokensToNumbers = tokens => tokens.map(t => Number(t));
    const pushAllNums = (arr, nums) => {
        for (let i = 0; i < nums.length; ++i) {
            arr.push(nums[i]);
        }
    };

    lines.forEach((tokens) => {
        const firstToken = tokens.shift();

        if (firstToken === "v") {
            if (tokens.length !== 3) {
                throw new Error("Invalid length.");
            }

            const nums = tokensToNumbers(tokens);
            pushAllNums(vertexPositions, nums);
        } else if (firstToken === "vt") {
            if (tokens.length !== 2) {
                throw new Error("Invalid length.");
            }

            const nums = tokensToNumbers(tokens);
            pushAllNums(vertexUVs, nums);
        } else if (firstToken === "vn") {
            if (tokens.length !== 3) {
                throw new Error("Invalid length.");
            }
            
            const nums = tokensToNumbers(tokens);
            pushAllNums(vertexNormals, nums);
        } else if (firstToken === "f") {
            if (tokens.length !== 3) {
                throw new Error("Invalid length.");
            }
            
            for (let i = 0; i < tokens.length; ++i) {
                const token = tokens[i];

                let index = vertexMappings.indexOf(token);
                if (index === -1) {
                    vertexMappings.push(token);
                    index = vertexMappings.length - 1;
                }

                indices.push(index);
            }
        } else if (firstToken === "mtllib") {
            // TODO
        } else if (firstToken === "usemtl") {
            // TODO
        } else if (firstToken === "o") {
            // TODO
        } else if (firstToken === "s") {
            // TODO
        } else {
            throw new Error("Invalid token: " + firstToken);
        }


    });

    const pushNumsFromArray = (arr1, arr2, i, n) => {
        for (let j = 0; j < n; ++j) {
            arr1.push(arr2[(i * n) + j]);
        }
    }

    for (let i = 0; i < vertexMappings.length; ++i) {
        const mapping = vertexMappings[i];
        let [vi, vti, vni] = mapping.split(/\//).map(x => Number(x) - 1);

        pushNumsFromArray(newVertexPositions, vertexPositions, vi, 3);
        pushNumsFromArray(newVertexUVs, vertexUVs, vti, 2);
        pushNumsFromArray(newVertexNormals, vertexNormals, vni, 3);
    }

    //console.log("vertexPositions: ", vertexPositions);
    // console.log("vertexNormals: ", vertexNormals);
    // console.log("vertexUVs: ", vertexUVs);
    // console.log("newVertexPositions: ", newVertexPositions);
    // console.log("newVertexNormals: ", newVertexNormals);
    // console.log("newVertexUVs: ", newVertexUVs);
    // console.log("vertexMappings: ", vertexMappings);
    // console.log("indices: ", indices);

    return loadModel(newVertexPositions, null, indices);
}

function filterEmptyStrings(arr) {
    return arr.filter(x => x.match(/.+/) !== null);
}

function loadModelFromWavefrontOBJ(filename) {
    return fetch(filename)
        .then((r) => r.text())
        .then((text) => parseWavefrontOBJ(text));
}

/**
 * Creates and loads an array buffer into the GPU.
 * Then attaches it to a location and enables it.
 * values - an array of values to upload to the buffer.
 * location - the location the buffer should attach to.
 * numComponents - the number of components per attribute.
 * numType - the type of the component.
 */
function loadArrayBuffer(values, location, numComponents, componentType) {
    const buf = gl.createBuffer();
    
    gl.bindBuffer(gl.ARRAY_BUFFER, buf);
    gl.bufferData(gl.ARRAY_BUFFER, values, gl.STATIC_DRAW);
    gl.vertexAttribPointer(location, numComponents, componentType, false, 0, 0);
    gl.enableVertexAttribArray(location);

    return buf;
}

/**
 * converts from angle-axis to quaternion.
 * angle: angle in degrees.
 * axis: a vec3 representing a direction.
 */
function angleAxisToQuat(angle, axis) {
    angle = degreesToRadians(angle);
    
    axis = vec3.normalize(vec3.create(), axis);

    const sin = Math.sin(angle/2);
    const cos = Math.cos(angle/2);

    const q = quat.fromValues(
        axis[0] * sin,
        axis[1] * sin,
        axis[2] * sin,
        cos
    );

    return q;
}

function angleAxisToMat4(angle, axis) {
    const q = angleAxisToQuat(angle, axis);
    
    return mat4.fromQuat(mat4.create(), q);
}

// Converts an angle in degrees to radians.
function degreesToRadians(angle) {
    return (angle / 360) * (2 * Math.PI);
}

// Converts an angle in radians to degrees.
function radiansToDegrees(angle) {
    return (angle * 360) / (2 * Math.PI);
}

// Translates a mat4 by a vec3 or Number.
function translateMat4(matrix, v) {
    if (typeof v === "number") {
        v = [v, v, v];
    }

    const t = mat4.fromTranslation(mat4.create(), v);
    return mat4.multiply(matrix, matrix, t);
}

// Scales a mat4 by a vec3 or Number.
function scaleMat4(matrix, v) {
    if (typeof v === "number") {
        v = [v, v, v];
    }

    const s = mat4.fromScaling(mat4.create(), v);
    return mat4.multiply(matrix, matrix, s);
}

/**
 * Create a quad tree.
 * model    - loaded model from createModel().
 * origin_  - center or starting point of the tree.
 * length_  - the length and width of the tree.
 * maxDepth - the number of nodes before the tree stops splitting.
 */
function createQuadTree(model, modelTransform, origin_, size_, maxDepth) {
    if (typeof maxDepth !== 'number' || maxDepth < 1) {
        throw new Error("Invalid argument.");
    }

    // if isXAxis is false it implies the node splits on the z-axis.
    const createNode = (isXAxis, origin, size, depth) => {
        const node = {
            isXAxis, origin, size, depth, front: null, back: null
        };

        if (depth === maxDepth) {
            node.leafs = [];
        }

        node._initChild = function (isFront) {
            isFront = isFront === true;

            const notAxis = this.isXAxis ? 1 : 0;

            let newSize = vec2.clone(this.size);
            newSize[notAxis] /= 2;

            const delta = (isFront ? 1 : -1) * (newSize[notAxis] / 2);
            const deltaVec = this.isXAxis ? [0, 0, delta] : [delta, 0, 0];

            const newOrigin = vec3.add(vec3.create(), this.origin, deltaVec);

            const node = createNode(!this.isXAxis, newOrigin, newSize, this.depth+1);

            if (isFront) {
                this.front = node;
            } else {
                this.back = node;
            }
        };

        // adds a triangle to the tree, possibly creating new nodes.
        node._add = function (triangle) {
            // base case
            if (this.depth === maxDepth) {
                this.leafs.push(triangle);
                return;
            }

            let [inFront, isBack] = this._isTriangleInFrontOrBack(triangle);
            
            if (inFront) {
                if (this.front === null) {
                    this._initChild(true);
                }
                this.front._add(triangle);
            }
            if (isBack) {
                if (this.back === null) {
                    this._initChild(false);
                }
                this.back._add(triangle);
            }
        };

        // returns whether a triangle should go in the front node
        // and whether it should go in the back node.
        node._isTriangleInFrontOrBack = function (triangle) {
            const axis = this.isXAxis ? 2 : 0;

            let isFront = false;
            let isBack = false;

            for (let point of triangle) {
                if (point[axis] >= this.origin[axis]) {
                    isFront = true;
                } else {
                    isBack = true;
                }
            }

            return [isFront, isBack];
        };

        // returns whether a AABB should go in the front node
        // and whether it should go in the back node.
        node._isAABBInFrontOrBack = function (aabb) {
            const axis = this.isXAxis ? 2 : 0;

            let isFront = false;
            let isBack = false;

            for (let point of [aabb.min, aabb.max]) {
                if (point[axis] >= this.origin[axis]) {
                    isFront = true;
                } else {
                    isBack = true;
                }
            }

            return [isFront, isBack];
        };

        // returns true if any leafs nodes (triangles) collide with the model
        node._doesAnyLeafCollide = function (otherModel, otherTransform) {
            for (let i = 0; i < otherModel.coords.length; i += 9) {
                let a = otherModel.coords.subarray(i, i+3);
                a = vec3.transformMat4(vec3.create(), a, otherTransform);
                
                let b = otherModel.coords.subarray(i+3, i+6);
                b = vec3.transformMat4(vec3.create(), b, otherTransform);

                let c = otherModel.coords.subarray(i+6, i+9);
                c = vec3.transformMat4(vec3.create(), c, otherTransform);

                for (let leaf of this.leafs) {
                    for (let i = 0; i < 3; i++) {
                        const p1 = leaf[i];
                        const p2 = leaf[(i+1)%3];
                        const v = vec3.subtract(vec3.create(), p2, p1);

                        const intersection = line_seg_triangle_intersection(p1, v, a, b, c);

                        if (intersection !== null && !Number.isNaN(intersection[0])) {
                            return true;
                        }
                    }
                }
            }
            return false;
        };

        node.checkCollision = function (otherModel, otherTransform) {
            if (this.depth === maxDepth) {
                if (this._doesAnyLeafCollide(otherModel, otherTransform)) {
                    return true;
                }
            }

            const aabb = getAxisAlignedXZBoundingBox(otherModel, otherTransform);

            let [isFront, isBack] = this._isAABBInFrontOrBack(aabb);

            if (isFront) {
                if (this.front !== null && this.front.checkCollision(otherModel, otherTransform)) {
                    return true;
                }
            }
            if (isBack) {
                if (this.back !== null && this.back.checkCollision(otherModel, otherTransform)) {
                    return true;
                }
            }

            return false;
        };

        return node;
    };

    const root = createNode(true, origin_, size_, 1);

    // add the triangles to the tree
    for (let i = 0; i < model.coords.length; i += 9) {
        let a = model.coords.subarray(i, i+3);
        let b = model.coords.subarray(i+3, i+6);
        let c = model.coords.subarray(i+6, i+9);

        a = vec3.transformMat4(vec3.create(), a, modelTransform);
        b = vec3.transformMat4(vec3.create(), b, modelTransform);
        c = vec3.transformMat4(vec3.create(), c, modelTransform);

        const triangle = [a, b, c];

        root._add(triangle);
    }

    function nodeToString(node) {
        let s = "";

        s += `${node.depth}, ${node.isXAxis ? "x" : "z"}, ${node.size}, [${node.origin[0]}, ${node.origin[2]}]\n`;

        if (node.leafs) {
            s += `${" ".repeat(node.depth-1)}  LEAFS: ${node.leafs.length}\n`;
        } else {
            s += `${" ".repeat(node.depth-1)}front: ` + (node.front === null ? "null\n" : nodeToString(node.front));
            s += `${" ".repeat(node.depth-1)}back: ` + (node.back === null ? "null\n" : nodeToString(node.back));
        }

        return s;
    }

    // console.log(root);
    // console.log(nodeToString(root));

    return root;
}

/**
 * Gets a 2D Axis Aligned Bounding Box for a model.
 * Only the X and Z axes are included.
 * The bounding box includes a min and a max of type Vec3.
 */
function getAxisAlignedXZBoundingBox(model, transform) {
    let minX = Number.MAX_VALUE;
    let maxX = Number.MIN_VALUE;

    let minZ = Number.MAX_VALUE;
    let maxZ = Number.MIN_VALUE;

    for (let i = 0; i < model.coords.length; i += 3) {
        let point = model.coords.subarray(i, i+3);
        point = vec3.transformMat4(vec3.create(), point, transform);

        if (point[0] < minX) {
            minX = point[0];
        }
        if (point[0] > maxX) {
            maxX = point[0];
        }

        if (point[2] < minZ) {
            minZ = point[2];
        }
        if (point[2] > maxZ) {
            maxZ = point[2];
        }
    }

    return { min: [minX, 0, minZ],  max: [maxX, 0, maxZ] };
}

/**
 * Implements all of the click and drag functionality.
 * Returning true in the callback will enable dragging
 * after a mousedown event.
 * @param {*} elm the DOM element to click and drag on.
 * @param {*} callback gets called on every mousedown, mousemove, and mouseup.
 * @param {*} options.self an object that gets passed to the callback.
 * @param {*} options.exitOnLeave should exit drag on 'onmouseleave'.
 * @param {*} options.callDragOnEnter should exit drag on 'onmouseleave'.
 * @returns the mouse handler object.
 */
function createMouseHandler(elm, callback, options) {
    if (typeof options === "undefined" || options == null) {
        options = {};
    } else if (typeof options !== "object") {
        throw new Error("Invalid argument.")
    }
    {
        const defaults = {
            self: {},
            callDragOnEnter: true,
            exitOnLeave: true
        };
        options = Object.assign(defaults, options);
    }

    let enteredDrag = false;

    function onMouseDown(e) {
        e.preventDefault();
        e.stopPropagation();

        // prevents mousedown from being called after mousemove but before mouseup
        // this can happen if you move cursor outside of element while drag is in action.
        if (enteredDrag === true) {
            enteredDrag = false;
            exitDrag.call(this, e);
        } else {
            enterDrag.call(this, e);
        }
    }

    function exitDrag(e) {
        enteredDrag = false;
        
        elm.removeEventListener('mousemove', onMouseMove);
        elm.removeEventListener('mouseup', onMouseUp);
        elm.removeEventListener('mouseleave', onMouseLeave);
        elm.addEventListener('mousedown', onMouseDown);

        callback.call(this, e, "exit", options.self);
    }

    function enterDrag(e) {
        const shouldEnterDrag = callback.call(this, e, "enter", options.self);

        if (shouldEnterDrag === true) {
            enteredDrag = true;

            elm.removeEventListener('mousedown', onMouseDown)
            elm.addEventListener('mousemove', onMouseMove);
            elm.addEventListener('mouseup', onMouseUp);
            elm.addEventListener('mouseleave', onMouseLeave);

            if (options.callDragOnEnter) {
                callback.call(this, e, "drag", options.self);
            }
        }
    }

    function onMouseMove(e) {
        e.preventDefault();
        e.stopPropagation();

        callback.call(this, e, "drag", options.self);
    }

    function onMouseUp(e) {
        e.preventDefault();
        e.stopPropagation();

        exitDrag.call(this, e);
    }

    function onMouseLeave(e) {
        e.preventDefault();
        e.stopPropagation();

        if (options.exitOnLeave) {
            exitDrag.call(this, e);
        }
    }

    return {
        attach: () => {
            elm.addEventListener('mousedown', onMouseDown);
        },
        detach: () => {
            enteredDrag = false;

            elm.removeEventListener('mousedown', onMouseDown);
            elm.removeEventListener('mousemove', onMouseMove);
            elm.removeEventListener('mouseup', onMouseUp);
            elm.removeEventListener('mouseleave', onMouseLeave);
        },
    }
}

/**
 * Convert x and y from window coordinates (in pixels)
 * relative to a canvas element to clip coordinates (-1,-1 to 1,1).
 */
function windowToClipSpace(x, y, canvasWidth, canvasHeight) {
    return [
        (x / (canvasWidth / 2)) - 1,
        ((-y) / (canvasHeight / 2)) + 1
    ];
}

function stringToColor(str) {
    return Float32Array.of(
        parseInt(str.substr(1, 2), 16) / 255.0,
        parseInt(str.substr(3, 2), 16) / 255.0,
        parseInt(str.substr(5, 2), 16) / 255.0
    );
}<|MERGE_RESOLUTION|>--- conflicted
+++ resolved
@@ -547,7 +547,6 @@
     }
 }
 
-<<<<<<< HEAD
 /**
  * Creates a default scene tree node.
  */
@@ -586,8 +585,6 @@
     return obj;
 }
 
-=======
->>>>>>> f418cf27
 /**
  * Loads a model into GPU with the coordinates, colors, and indices provided.
  */
