--- conflicted
+++ resolved
@@ -205,7 +205,6 @@
         mat4.multiply(t, t, angleAxisToMat4(45, [0, 1, 0]));
     }
 
-<<<<<<< HEAD
     // Create smaller cubes
     {
         for (let x = -1; x <= 1; x++) {
@@ -224,19 +223,6 @@
         }
     }
 
-=======
-    gl.rubiksCube = createSceneTreeNode("empty")
-    gl.world.addChild(gl.rubiksCube)
-
-    // TODO: create all smaller cubes
-    const cubes = [];
-
-    for (const cube of cubes) {
-        gl.world.rubiksCube.addChild(cube);
-    }
-
-    // get rid of cube later
->>>>>>> b4f18a83
     gl.world.addChild(gl.cube);
 
     gl.world.addChild(camera);
@@ -512,43 +498,7 @@
 
 function updateRubiksCubeTransform() {
     let cube = glMatrix.mat4.create();
-<<<<<<< HEAD
-    
-=======
-    // rotate the right row
-    if (gl.input.isKeyDown("r") !== gl.input.isKeyDown("ArrowDown")) {
-        const t = glMatrix.mat4.rotateY(cube, cube, deg2rad(45));
-        console.log("rotated 45 degrees on y axis")
-        gl.uniformMatrix4fv(gl.program.uProjectionMatrix, false, cube);
-    }
-    // rotate the middle row
-    if (gl.input.isKeyDown("m") !== gl.input.isKeyDown("ArrowDown")) {
-        const t = glMatrix.mat4.rotateY(cube, cube, deg2rad(45));
-        console.log("rotated 45 degrees on y axis")
-        gl.uniformMatrix4fv(gl.program.uProjectionMatrix, false, cube);
-    }
-    // rotate the left row
-    if (gl.input.isKeyDown("l") !== gl.input.isKeyDown("ArrowDown")) {
-        const t = glMatrix.mat4.rotateY(cube, cube, deg2rad(45));
-        console.log("rotated 45 degrees on y axis")
-        gl.uniformMatrix4fv(gl.program.uProjectionMatrix, false, cube);
-    }
-    // rotate the front column
-    if (gl.input.isKeyDown("f") !== gl.input.isKeyDown("ArrowDown")) {
-        const t = glMatrix.mat4.rotateX(cube, cube, deg2rad(45));
-        console.log("rotated 45 degrees on x axis")
-        gl.uniformMatrix4fv(gl.program.uProjectionMatrix, false, cube);
-    }
-    // rotate the upper 
-    if (gl.input.isKeyDown("u") !== gl.input.isKeyDown("ArrowDown")) {
-        const t = glMatrix.mat4.rotateZ(cube, cube, deg2rad(45));
-        console.log("rotated 45 degrees on z axis")
-        mat4.multiply(cube, cube, t);
-        gl.uniformMatrix4fv(gl.program.uProjectionMatrix, false, cube);
-    }
-
-
->>>>>>> b4f18a83
+    
     /*
     for (let u = 0; u < 3; u++) {
         for (let v = 0; v < 3; v++) {
